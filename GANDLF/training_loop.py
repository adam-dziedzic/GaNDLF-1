import os
os.environ['TORCHIO_HIDE_CITATION_PROMPT'] = '1' # hides torchio citation request, see https://github.com/fepegar/torchio/issues/235
from torch.optim.lr_scheduler import ReduceLROnPlateau
import torch
from torch.utils.data.dataset import Dataset
import torch.optim as optim
from torch.autograd import Variable
import torch.nn as nn
import numpy as np
import pandas as pd
from torch.utils.data import DataLoader
import random
# import scipy
import torchio
from torchio.transforms import *
from torchio import Image, Subject
from sklearn.model_selection import KFold
from shutil import copyfile
import time
import sys
import pickle
from pathlib import Path
import argparse
import datetime
import SimpleITK as sitk
from GANDLF.data.ImagesFromDataFrame import ImagesFromDataFrame
from GANDLF.schd import *
from GANDLF.models.fcn import fcn
from GANDLF.models.unet import unet
from GANDLF.models.resunet import resunet
from GANDLF.models.uinc import uinc
from GANDLF.losses import *
from GANDLF.utils import *

def trainingLoop(trainingDataFromPickle, validataionDataFromPickle, headers, device, parameters, outputDir, holdoutDataFromPickle = None):
    '''
    This is the main training loop
    '''
    # extract variables form parameters dict
    psize = parameters['psize']
    q_max_length = parameters['q_max_length']
    q_samples_per_volume = parameters['q_samples_per_volume']
    q_num_workers = parameters['q_num_workers']
    q_verbose = parameters['q_verbose']
    augmentations = parameters['data_augmentation']
    which_model = parameters['model']['architecture']
    opt = parameters['opt']
    loss_function = parameters['loss_function']
    scheduler = parameters['scheduler']
    class_list = parameters['class_list']
    base_filters = parameters['base_filters']
    batch_size = parameters['batch_size']
    learning_rate = parameters['learning_rate']
    num_epochs = parameters['num_epochs']
    amp = parameters['amp']
    patience = parameters['patience']
    n_channels = len(headers['channelHeaders'])
    n_classList = len(class_list)
  
    holdoutDataFromPickle = pd.read_csv("./csvs/test_e1.csv")
    trainingDataForTorch = ImagesFromDataFrame(trainingDataFromPickle, psize, headers, q_max_length, q_samples_per_volume,
                                               q_num_workers, q_verbose, train=True, augmentations=augmentations, resize = parameters['resize'])
    validationDataForTorch = ImagesFromDataFrame(validataionDataFromPickle, psize, headers, q_max_length, q_samples_per_volume,
                                               q_num_workers, q_verbose, train=True, augmentations=augmentations, resize = parameters['resize']) # may or may not need to add augmentations here
    inferenceDataForTorch = ImagesFromDataFrame(holdoutDataFromPickle, psize, headers, q_max_length, q_samples_per_volume,
                                            q_num_workers, q_verbose, train=False, augmentations=augmentations, resize = parameters['resize'])
    
    
    train_loader = DataLoader(trainingDataForTorch, batch_size=batch_size, shuffle=True)
    val_loader = DataLoader(validationDataForTorch, batch_size=1)
    inference_loader = DataLoader(inferenceDataForTorch,batch_size=1)
    
    # sanity check
    if n_channels == 0:
        sys.exit('The number of input channels cannot be zero, please check training CSV')

    # Defining our model here according to parameters mentioned in the configuration file : 
    if which_model == 'resunet':
        model = resunet(n_channels, n_classList, base_filters, final_convolution_layer = parameters['model']['final_layer'])
    elif which_model == 'unet':
        model = unet(n_channels, n_classList, base_filters, final_convolution_layer = parameters['model']['final_layer'])
    elif which_model == 'fcn':
        model = fcn(n_channels, n_classList, base_filters, final_convolution_layer = parameters['model']['final_layer'])
    elif which_model == 'uinc':
        model = uinc(n_channels, n_classList, base_filters, final_convolution_layer = parameters['model']['final_layer'])
    else:
        print('WARNING: Could not find the requested model \'' + which_model + '\' in the implementation, using ResUNet, instead', file = sys.stderr)
        which_model = 'resunet'
        model = resunet(n_channels, n_classList, base_filters, final_convolution_layer = parameters['model']['final_layer'])

    # setting optimizer
    if opt == 'sgd':
        optimizer = optim.SGD(model.parameters(),
                              lr=learning_rate,
                              momentum = 0.9)
    elif opt == 'adam':        
        optimizer = optim.Adam(model.parameters(),
                               lr=learning_rate,
                               betas = (0.9,0.999),
                               weight_decay = 0.00005)
    else:
        print('WARNING: Could not find the requested optimizer \'' + opt + '\' in the implementation, using sgd, instead', file = sys.stderr)
        opt = 'sgd'
        optimizer = optim.SGD(model.parameters(),
                              lr= learning_rate,
                              momentum = 0.9)
    # setting the loss function
    if isinstance(loss_function, dict): # this is currently only happening for mse_torch
        # check for mse_torch
        loss_fn = MSE_loss
        MSE_requested = True
    else: # this is a simple string, so proceed with previous workflow
        MSE_requested = False
        if loss_function == 'dc':
            loss_fn = MCD_loss
        elif loss_function == 'dcce':
            loss_fn = DCCE
        elif loss_function == 'ce':
            loss_fn = CE
        # elif loss_function == 'mse':
        #     loss_fn = MCD_MSE_loss
        else:
            print('WARNING: Could not find the requested loss function \'' + loss_fn + '\' in the implementation, using dc, instead', file = sys.stderr)
            loss_function = 'dc'
            loss_fn = MCD_loss

    # training_start_time = time.asctime()
    # startstamp = time.time()
    print("\nHostname     :" + str(os.getenv("HOSTNAME")))
    sys.stdout.flush()

    # resume if compatible model was found
    if os.path.exists(os.path.join(outputDir,str(which_model) + "_best.pth.tar")):
        checkpoint = torch.load(os.path.join(outputDir,str(which_model) + "_best.pth.tar"))
        model.load_state_dict(checkpoint['model_state_dict'])
        optimizer.load_state_dict(checkpoint['optimizer_state_dict'])
        print("Model checkpoint found. Loading checkpoint from: ",os.path.join(outputDir,str(which_model) + "_best.pth.tar"))

    print("Samples - Train: %d Val: %d Test: %d"%(len(train_loader.dataset),len(val_loader.dataset),len(inference_loader.dataset)))
    sys.stdout.flush()
    if device != 'cpu':
        if os.environ.get('CUDA_VISIBLE_DEVICES') is None:
            sys.exit('Please set the environment variable \'CUDA_VISIBLE_DEVICES\' correctly before trying to run GANDLF on GPU')
        
        dev = os.environ.get('CUDA_VISIBLE_DEVICES')
        # multi-gpu support
        # ###
        # # https://discuss.pytorch.org/t/cuda-visible-devices-make-gpu-disappear/21439/17?u=sarthakpati
        # ###
        if ',' in dev:
            device = torch.device('cuda')
            model = nn.DataParallel(model, '[' + dev + ']')
        else:
            print('Device requested via CUDA_VISIBLE_DEVICES: ', dev)
            if (torch.cuda.device_count() == 1) and (int(dev) == 1): # this should be properly fixed
                dev = '0'
            print('Device finally used: ', dev)
            device = torch.device('cuda:' + dev)
            model = model.to(int(dev))
            print('Memory Total : ', round(torch.cuda.get_device_properties(int(dev)).total_memory/1024**3, 1), 'GB')
            print('Memory Usage : ')
            print('Allocated : ', round(torch.cuda.memory_allocated(int(dev))/1024**3, 1),'GB')
            print('Cached: ', round(torch.cuda.memory_reserved(int(dev))/1024**3, 1), 'GB')
        
        print("Device - Current: %s Count: %d Name: %s Availability: %s"%(torch.cuda.current_device(), torch.cuda.device_count(), torch.cuda.get_device_name(device), torch.cuda.is_available()))
     
        # ensuring optimizer is in correct device - https://github.com/pytorch/pytorch/issues/8741
        optimizer.load_state_dict(optimizer.state_dict())

    else:
        dev = -1
        device = torch.device('cpu')
        model.cpu()
        amp = False
        print("Since Device is CPU, Mixed Precision Training is set to False")
        
    print('Using device:', device)
    sys.stdout.flush()

    # Checking for the learning rate scheduler
    if scheduler == "triangle":
        step_size = 4*batch_size*len(train_loader.dataset)
        clr = cyclical_lr(step_size, min_lr = 10**-3, max_lr=1)
        scheduler_lr = torch.optim.lr_scheduler.LambdaLR(optimizer, [clr])
        print("Initial Learning Rate: ",learning_rate)
    elif scheduler == "exp":
        scheduler_lr = torch.optim.lr_scheduler.ExponentialLR(optimizer, 0.1, last_epoch=-1)
    elif scheduler == "step":
        scheduler_lr = torch.optim.lr_scheduler.StepLR(optimizer, step_size, gamma=0.1, last_epoch=-1)
    elif scheduler == "reduce-on-plateau":
        scheduler_lr = torch.optim.lr_scheduler.ReduceLROnPlateau(optimizer, mode='min', factor=0.1,
                                                                  patience=10, threshold=0.0001, threshold_mode='rel',
                                                                  cooldown=0, min_lr=0, eps=1e-08, verbose=False)
    elif scheduler == "triangular":
        scheduler_lr = torch.optim.lr_scheduler.CyclicLR(optimizer, learning_rate * 0.001, learning_rate,
                                                         step_size_up=4*batch_size*len(train_loader.dataset),
                                                         step_size_down=None, mode='triangular', gamma=1.0,
                                                         scale_fn=None, scale_mode='cycle', cycle_momentum=True,
                                                         base_momentum=0.8, max_momentum=0.9, last_epoch=-1)
    else:
        print('WARNING: Could not find the requested Learning Rate scheduler \'' + scheduler + '\' in the implementation, using exp, instead', file=sys.stderr)
        scheduler_lr = torch.optim.lr_scheduler.ExponentialLR(optimizer, 0.1, last_epoch=-1)

    sys.stdout.flush()
    ############## STORING THE HISTORY OF THE LOSSES #################
    best_val_dice = -1
    best_train_dice = -1
    best_test_dice = -1
    total_train_loss = 0
    total_train_dice = 0
    patience_count = 0
    # Creating a CSV to log training loop and writing the initial columns
    log_train_file = os.path.join(outputDir,"trainingScores_log.csv")
    log_train = open(log_train_file,"w")
    log_train.write("Epoch,Train_Loss,Train_Dice,Val_Loss,Val_Dice,Holdout_Loss,Holdout_Dice\n")
    log_train.close()
<<<<<<< HEAD

    # initialize without considering background
    dice_weights_dict = {} # average for "weighted averaging"
    dice_penalty_dict = {} # penalty for misclassification
    for i in range(1, n_classList):
        dice_weights_dict[i] = 0
        dice_penalty_dict[i] = 0

    # define a seaparate data loader for penalty calculations
    penaltyData = ImagesFromDataFrame(trainingDataFromPickle, psize, headers, q_max_length, q_samples_per_volume,
                                               q_num_workers, q_verbose, train=False, augmentations=None, resize = parameters['resize']) 
    penalty_loader = DataLoader(penaltyData, batch_size=batch_size, shuffle=True)
    
    # get the weights for use for dice loss
    total_nonZeroVoxels = 0
    for batch_idx, (subject) in enumerate(penalty_loader): # iterate through full training data
        # accumulate dice weights for each label
        mask = subject['label'][torchio.DATA]
        one_hot_mask = one_hot(mask, class_list)
        for i in range(1, n_classList):
            currentNumber = torch.nonzero(one_hot_mask[:,i,:,:,:])
            dice_weights_dict[i] = dice_weights_dict[i] + currentNumber # class-specific non-zero voxels
            total_nonZeroVoxels = total_nonZeroVoxels + currentNumber # total number of non-zero voxels to be considered
    
    # get the penalty values - dice_weights contains the overall number for each class in the training data
    for i in range(1, n_classList):
        penalty = total_nonZeroVoxels # start with the assumption that all the non-zero voxels make up the penalty
        for j in range(1, n_classList):
            if i != j: # for differing classes, subtract the number
                penalty = penalty - dice_penalty_dict[j]
        
        dice_penalty_dict[i] = penalty / total_nonZeroVoxels # this is to be used to weight the loss function
        dice_weights_dict[i] = dice_weights_dict[i] / total_nonZeroVoxels # this can be used for weighted averaging
    
=======
                                
                                
>>>>>>> 27cd18d6
    # Getting the channels for training and removing all the non numeric entries from the channels
    batch = next(iter(train_loader))
    channel_keys = list(batch.keys())
    channel_keys_new = []

    # automatic mixed precision - https://pytorch.org/docs/stable/amp.html
    if amp:
        scaler = torch.cuda.amp.GradScaler() 

    for item in channel_keys:
        if item.isnumeric():
            channel_keys_new.append(item)
    channel_keys = channel_keys_new
    ################ TRAINING THE MODEL##############
    for ep in range(num_epochs):
        start = time.time()
        print("\n")
        print("Ep# %03d | LR: %s | Start: %s "%(ep, str(optimizer.param_groups[0]['lr']), str(datetime.datetime.now())))
        model.train()
        for batch_idx, (subject) in enumerate(train_loader):
            # uncomment line to debug memory issues
            # # print('=== Memory (allocated; cached) : ', round(torch.cuda.memory_allocated(int(dev))/1024**3, 1), '; ', round(torch.cuda.memory_reserved(int(dev))/1024**3, 1))
            # Load the subject and its ground truth
            # read and concat the images
            image = torch.cat([subject[key][torchio.DATA] for key in channel_keys], dim=1) # concatenate channels 
            # read the mask
            mask = subject['label'][torchio.DATA] # get the label image
            # Why are we doing this? Please check again
            #mask = one_hot(mask.cpu().float().numpy(), class_list)
            one_hot_mask = one_hot(mask, class_list)
            # one_hot_mask = one_hot_mask.unsqueeze(0)
            #mask = torch.from_numpy(mask)
            # Loading images into the GPU and ignoring the affine
            image, one_hot_mask = image.float().to(device), one_hot_mask.to(device)
            # Making sure that the optimizer has been reset
            optimizer.zero_grad()
            # Forward Propagation to get the output from the models
            # TODO: Not recommended? (https://discuss.pytorch.org/t/about-torch-cuda-empty-cache/34232/6)will try without
            # might help solve OOM
            # torch.cuda.empty_cache()
            # Casts operations to mixed precision
            output = model(image)
            if amp:
                with torch.cuda.amp.autocast(): 
                # Computing the loss
                    if MSE_requested:
                        loss = loss_fn(output.double(), one_hot_mask.double(), n_classList, reduction = loss_function['mse']['reduction'])
                    else:
<<<<<<< HEAD
                        loss = loss_fn(output.double(), one_hot_mask.double(), dice_penalty_dict, n_classList)
=======
                        loss = loss_fn(output.double(), one_hot_mask.double(), n_classList)
>>>>>>> 27cd18d6
                scaler.scale(loss).backward()
                scaler.step(optimizer)
            else:
                # Computing the loss
                if MSE_requested:
                    loss = loss_fn(output.double(), one_hot_mask.double(), n_classList, reduction = loss_function['mse']['reduction'])
                else:
<<<<<<< HEAD
                    loss = loss_fn(output.double(), one_hot_mask.double(), dice_penalty_dict, n_classList)
=======
                    loss = loss_fn(output.double(), one_hot_mask.double(), n_classList)
>>>>>>> 27cd18d6
                loss.backward()
                optimizer.step()
                           
            #Pushing the dice to the cpu and only taking its value
            curr_loss = loss.cpu().data.item()
            #train_loss_list.append(loss.cpu().data.item())
            total_train_loss += curr_loss
            #Computing the dice score  # Can be changed for multi-class outputs later.
<<<<<<< HEAD
            curr_dice = MCD(output.double(), one_hot_mask.double(), dice_penalty_dict, n_classList).cpu().data.item() # https://discuss.pytorch.org/t/cuda-memory-leakage/33970/3
=======
            curr_dice = MCD(output.double(), one_hot_mask.double(), n_classList).cpu().data.item()
>>>>>>> 27cd18d6
            #print(curr_dice)
            #Computng the total dice
            total_train_dice += curr_dice
            # update scale for next iteration
            if amp:
                scaler.update() 
            # TODO: Not recommended? (https://discuss.pytorch.org/t/about-torch-cuda-empty-cache/34232/6)will try without
            # torch.cuda.empty_cache()
            if scheduler == "triangular":
                scheduler_lr.step()            
            #print(curr_dice)

        average_train_dice = total_train_dice/len(train_loader.dataset)
        average_train_loss = total_train_loss/len(train_loader.dataset)
                               
        if average_train_dice > best_train_dice:
            best_train_idx = ep
            best_train_dice = average_train_dice
            torch.save({"epoch": best_train_idx,
            "model_state_dict": model.state_dict(),
            "optimizer_state_dict": optimizer.state_dict(),
            "best_train_dice": best_train_dice }, os.path.join(outputDir, which_model + "_best_train.pth.tar"))

        print("Ep Train DCE: %s Best Train DCE: %s Avg Train Loss: %s Best Train Ep %s"%(str(average_train_dice), str(best_train_dice), str(average_train_loss), str(best_train_idx)))

        # Now we enter the evaluation/validation part of the epoch        
        model.eval()

        # validation data scores
        total_val_dice, total_val_loss = get_stats(model,validationDataForTorch,psize,channel_keys,class_list,loss_fn)
        average_val_dice = total_val_dice/len(val_loader.dataset)
        average_val_loss = total_val_loss/len(val_loader.dataset)

        # testing data scores
        total_test_dice, total_test_loss = get_stats(model,inferenceDataForTorch,psize,channel_keys,class_list,loss_fn) 
        average_test_dice = total_test_dice/len(inference_loader.dataset)
        average_test_loss = total_test_loss/len(inference_loader.dataset)
        
        # stats for current holdout data
        if average_test_dice > best_test_dice:
            best_test_idx = ep
            best_test_dice = average_test_dice
            best_test_val_dice = average_test_dice
            # We can add more stuff to be saved if we need anything more
            torch.save({"epoch": best_test_idx,
                        "model_state_dict": model.state_dict(),
                        "optimizer_state_dict": optimizer.state_dict(),
                        "best_test_dice": best_test_dice }, os.path.join(outputDir, which_model + "_best_test.pth.tar"))
        print("Ep Test DCE: %s Best Test DCE: %s Avg Test Loss: %s Best Test Ep"%(average_test_dice, best_test_dice, average_test_loss, best_test_idx)) 
        print("Best Test Dice w.r.t val model: ", best_test_val_dice )

        # stats for current validation data
        if average_val_dice > best_val_dice:
            best_val_idx = ep
            best_val_dice = average_val_dice
            best_test_val_dice = average_val_dice
            # We can add more stuff to be saved if we need anything more
            torch.save({"epoch": best_val_idx,
                        "model_state_dict": model.state_dict(),
                        "optimizer_state_dict": optimizer.state_dict(),
                        "best_val_dice": best_val_dice }, os.path.join(outputDir, which_model + "_best_val.pth.tar"))
        else:
            patience_count = patience_count + 1 
        print("Ep Val DCE: %s Best Val DCE: %s Avg Val Loss: %s Best Val Ep: %s"%(str(average_val_dice), str(best_val_dice), str(average_val_loss), str(best_val_idx))) 
        print("Best Test Dice w.r.t val model: ", best_test_val_dice )

        # Updating the learning rate according to some conditions - reduce lr on plateau needs out loss to be monitored and schedules the LR accordingly. Others change irrespective of loss.
        if not scheduler == "triangular":
            if scheduler == "reduce-on-plateau":
                scheduler_lr.step(average_val_loss)
            else:
                scheduler_lr.step()

        # Saving the current model
        torch.save({"epoch": ep,
                    "model_state_dict": model.state_dict(),
                    "optimizer_state_dict": optimizer.state_dict(),
                    "val_dice": average_val_dice }, os.path.join(outputDir, which_model + "_latest.pth.tar"))

        stop = time.time()     
        print("Time for epoch: ",(stop - start)/60," mins")        

        # Checking if patience is crossed
        if patience_count > patience:
            print("Performance Metric has not improved for %d epochs, exiting training loop"%(patience))
            break
        
        sys.stdout.flush()
        log_train = open(log_train_file, "a")
        log_train.write(str(ep) + "," + str(average_train_loss) + "," + str(average_train_dice) + "," + str(average_val_loss) + "," + str(average_val_dice) + "," + str(average_test_loss) + "," + str(average_test_dice) + "\n")
        log_train.close()
        total_test_dice = 0
        total_test_loss = 0
        total_train_dice = 0
        total_train_loss = 0
        total_val_dice = 0
        total_val_loss = 0

if __name__ == "__main__":

    torch.multiprocessing.freeze_support()
    # parse the cli arguments here
    parser = argparse.ArgumentParser(description = "Training Loop of GANDLF")
    parser.add_argument('-train_loader_pickle', type=str, help = 'Train loader pickle', required=True)
    parser.add_argument('-val_loader_pickle', type=str, help = 'Validation loader pickle', required=True)
    parser.add_argument('-holdout_loader_pickle', type=str, help = 'Holdout loader pickle', required=True)
    parser.add_argument('-parameter_pickle', type=str, help = 'Parameters pickle', required=True)
    parser.add_argument('-headers_pickle', type=str, help = 'Header pickle', required=True)
    parser.add_argument('-outputDir', type=str, help = 'Output directory', required=True)
    parser.add_argument('-device', type=str, help = 'Device to train on', required=True)
    
    args = parser.parse_args()

    # # write parameters to pickle - this should not change for the different folds, so keeping is independent
    headers = pickle.load(open(args.headers_pickle,"rb"))
    parameters = pickle.load(open(args.parameter_pickle,"rb"))
    trainingDataFromPickle = pd.read_pickle(args.train_loader_pickle)
    validataionDataFromPickle = pd.read_pickle(args.val_loader_pickle)
    holdoutDataFromPickle = pd.read_pickle(args.holdout_loader_pickle)
    if holdout_loader_pickle == 'None':
        holdout_loader_pickle = None

    trainingLoop(trainingDataFromPickle=trainingDataFromPickle, 
                 validataionDataFromPickle=validataionDataFromPickle, 
                 headers = headers,  
                 parameters=parameters,
                 outputDir=args.outputDir,
                 device=args.device,
                 holdoutDataFromPickle=holdoutDataFromPickle,)<|MERGE_RESOLUTION|>--- conflicted
+++ resolved
@@ -214,45 +214,7 @@
     log_train = open(log_train_file,"w")
     log_train.write("Epoch,Train_Loss,Train_Dice,Val_Loss,Val_Dice,Holdout_Loss,Holdout_Dice\n")
     log_train.close()
-<<<<<<< HEAD
-
-    # initialize without considering background
-    dice_weights_dict = {} # average for "weighted averaging"
-    dice_penalty_dict = {} # penalty for misclassification
-    for i in range(1, n_classList):
-        dice_weights_dict[i] = 0
-        dice_penalty_dict[i] = 0
-
-    # define a seaparate data loader for penalty calculations
-    penaltyData = ImagesFromDataFrame(trainingDataFromPickle, psize, headers, q_max_length, q_samples_per_volume,
-                                               q_num_workers, q_verbose, train=False, augmentations=None, resize = parameters['resize']) 
-    penalty_loader = DataLoader(penaltyData, batch_size=batch_size, shuffle=True)
-    
-    # get the weights for use for dice loss
-    total_nonZeroVoxels = 0
-    for batch_idx, (subject) in enumerate(penalty_loader): # iterate through full training data
-        # accumulate dice weights for each label
-        mask = subject['label'][torchio.DATA]
-        one_hot_mask = one_hot(mask, class_list)
-        for i in range(1, n_classList):
-            currentNumber = torch.nonzero(one_hot_mask[:,i,:,:,:])
-            dice_weights_dict[i] = dice_weights_dict[i] + currentNumber # class-specific non-zero voxels
-            total_nonZeroVoxels = total_nonZeroVoxels + currentNumber # total number of non-zero voxels to be considered
-    
-    # get the penalty values - dice_weights contains the overall number for each class in the training data
-    for i in range(1, n_classList):
-        penalty = total_nonZeroVoxels # start with the assumption that all the non-zero voxels make up the penalty
-        for j in range(1, n_classList):
-            if i != j: # for differing classes, subtract the number
-                penalty = penalty - dice_penalty_dict[j]
-        
-        dice_penalty_dict[i] = penalty / total_nonZeroVoxels # this is to be used to weight the loss function
-        dice_weights_dict[i] = dice_weights_dict[i] / total_nonZeroVoxels # this can be used for weighted averaging
-    
-=======
                                 
-                                
->>>>>>> 27cd18d6
     # Getting the channels for training and removing all the non numeric entries from the channels
     batch = next(iter(train_loader))
     channel_keys = list(batch.keys())
@@ -301,11 +263,7 @@
                     if MSE_requested:
                         loss = loss_fn(output.double(), one_hot_mask.double(), n_classList, reduction = loss_function['mse']['reduction'])
                     else:
-<<<<<<< HEAD
                         loss = loss_fn(output.double(), one_hot_mask.double(), dice_penalty_dict, n_classList)
-=======
-                        loss = loss_fn(output.double(), one_hot_mask.double(), n_classList)
->>>>>>> 27cd18d6
                 scaler.scale(loss).backward()
                 scaler.step(optimizer)
             else:
@@ -313,11 +271,7 @@
                 if MSE_requested:
                     loss = loss_fn(output.double(), one_hot_mask.double(), n_classList, reduction = loss_function['mse']['reduction'])
                 else:
-<<<<<<< HEAD
                     loss = loss_fn(output.double(), one_hot_mask.double(), dice_penalty_dict, n_classList)
-=======
-                    loss = loss_fn(output.double(), one_hot_mask.double(), n_classList)
->>>>>>> 27cd18d6
                 loss.backward()
                 optimizer.step()
                            
@@ -326,11 +280,7 @@
             #train_loss_list.append(loss.cpu().data.item())
             total_train_loss += curr_loss
             #Computing the dice score  # Can be changed for multi-class outputs later.
-<<<<<<< HEAD
             curr_dice = MCD(output.double(), one_hot_mask.double(), dice_penalty_dict, n_classList).cpu().data.item() # https://discuss.pytorch.org/t/cuda-memory-leakage/33970/3
-=======
-            curr_dice = MCD(output.double(), one_hot_mask.double(), n_classList).cpu().data.item()
->>>>>>> 27cd18d6
             #print(curr_dice)
             #Computng the total dice
             total_train_dice += curr_dice
