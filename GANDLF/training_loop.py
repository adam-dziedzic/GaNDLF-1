--- conflicted
+++ resolved
@@ -145,16 +145,7 @@
             environment_cuda_visible = os.environ["CUDA_VISIBLE_DEVICES"]
             model = nn.DataParallel(model, '[' + environment_cuda_visible + ']')
     
-<<<<<<< HEAD
-    #print("CUDA_VISIBLE_DEVICES: ", os.environ["CUDA_VISIBLE_DEVICES"])
-    device = torch.device(dev)
-    print("Current Device : ", torch.cuda.current_device())
-    print("Device Count on Machine : ", torch.cuda.device_count())
-    print("Device Name : ", torch.cuda.get_device_name(device))
-    print("Cuda Availability : ", torch.cuda.is_available())
-=======
     # print stats
->>>>>>> cc3c8021
     print('Using device:', device)
     if device.type == 'cuda':
         print("Current Device : ", torch.cuda.current_device())
@@ -200,28 +191,6 @@
         print('WARNING: Could not find the requested Learning Rate scheduler \'' + scheduler + '\' in the implementation, using exp, instead', file=sys.stderr)
         scheduler_lr = scheduler_lr = torch.optim.lr_scheduler.ExponentialLR(optimizer, 0.1, last_epoch=-1)
 
-<<<<<<< HEAD
-    model = model.to(dev)
-    # Checking for the learning rate scheduler
-    if scheduler == "triangle":
-      step_size = 4*batch_size*len(train_loader.dataset)
-      clr = cyclical_lr(step_size, min_lr = 10**-3, max_lr=1)
-      scheduler_lr = torch.optim.lr_scheduler.LambdaLR(optimizer, [clr])
-      print("Starting Learning rate is:", learning_rate)
-    elif scheduler == "exp":
-      scheduler_lr = torch.optim.lr_scheduler.ExponentialLR(optimizer, 0.1, last_epoch=-1)
-    elif scheduler == "step":
-      scheduler_lr = torch.optim.lr_scheduler.StepLR(optimizer, step_size, gamma=0.1, last_epoch=-1)
-    elif scheduler == "reduce-on-plateau":
-      scheduler_lr = torch.optim.lr_scheduler.ReduceLROnPlateau(optimizer, mode='min', factor=0.1, patience=10, threshold=0.0001, threshold_mode='rel', cooldown=0, min_lr=0, eps=1e-08, verbose=False)
-    elif scheduler == "triangular":
-      scheduler_lr = torch.optim.lr_scheduler.CyclicLR(optimizer, learning_rate * 0.001, learning_rate, step_size_up=4*batch_size*len(train_loader.dataset), step_size_down=None, mode='triangular', gamma=1.0, scale_fn=None, scale_mode='cycle', cycle_momentum=True, base_momentum=0.8, max_momentum=0.9, last_epoch=-1)
-    else:
-      print('WARNING: Could not find the requested Learning Rate scheduler \'' + scheduler + '\' in the implementation, using exp, instead', file = sys.stderr)
-      scheduler_lr = scheduler_lr = torch.optim.lr_scheduler.ExponentialLR(optimizer, 0.1, last_epoch=-1)
-
-=======
->>>>>>> cc3c8021
     sys.stdout.flush()
     ############## STORING THE HISTORY OF THE LOSSES #################
     best_val_dice = -1
