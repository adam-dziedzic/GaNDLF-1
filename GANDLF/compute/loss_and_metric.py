--- conflicted
+++ resolved
@@ -115,13 +115,6 @@
                     * loss_weights[i]
                 )
         else:
-<<<<<<< HEAD
-            # TODO: Remove test below
-            print(
-                f"\npredicted(type)(shape): {predicted}, {predicted.dtype}, {predicted.shape} ground_truth(type)(shape): {ground_truth}, {ground_truth.dtype}, {ground_truth.shape}\n"
-            )
-=======
->>>>>>> e36d46dd
             loss = loss_function(predicted, ground_truth, params)
     metric_output = {}
 
