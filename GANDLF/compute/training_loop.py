--- conflicted
+++ resolved
@@ -88,29 +88,9 @@
     ):
 
         if not (params["differential_privacy"] in [None, False]):
-<<<<<<< HEAD
-            if (
-                ("data" not in params)
-                or ("feature_shape" not in params["data"])
-                or ("label_shape" not in params["data"])
-            ):
-                raise ValueError(
-                    "When training with differential privacy using opacus, params must have a 'data' key with dict value that provides lists for keys 'feature_shape' and 'label_shape'"
-                )
-            else:
-                feature_shape = params["data"]["feature_shape"]
-                label_shape = params["data"]["label_shape"]
-                subject, batch_size = handle_dynamic_batch_size(
-                    subject=subject,
-                    params=params,
-                    feature_shape=feature_shape,
-                    label_shape=label_shape,
-                )
-=======
             subject, batch_size = handle_dynamic_batch_size(
                 subject=subject, params=params
             )
->>>>>>> e36d46dd
 
         optimizer.zero_grad()
 
