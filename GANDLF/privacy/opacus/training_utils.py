import torch
import torchio

from opacus import PrivacyEngine


def handle_nonempty_batch(subject, params):
    """
    Function to detect batch size from the subject an opacus loader
    provides in the case of a non-empty batch, and make any changes to
    the subject dictionary that are needed for GANDLF to use it.

    Parameters
    ----------
    subject : dict
        Training data subject dictionary.
    params : dict
        Training parameters.

    Returns
    -------
    batch_size : int
        Number of samples in the subject batch.


    """
    batch_size = len(subject[params["channel_keys"][0]][torchio.DATA])
    return subject, batch_size


def handle_empty_batch(subject, params, feature_shape):
    """
    Function to replace the list of empty arrays an opacus loader
    provides in the case of an empty batch with a subject dictionary GANDLF can consume.

    Parameters
    ----------
    subject : dict
        Training data subject dictionary.
    params : dict
        Training parameters.
    feature_shape : list
        Shape of a single feature in a batch.

    Returns
    -------
    subject : dict
        Modified subject dictionary Train loss for the current epoch


    """

    print("\nConstructing empty batch dictionary.\n")

    subject = {
        "subject_id": "empty_batch",
        "spacing": None,
        "path_to_metadata": None,
        "value_0": None,
        "location": None,
    }
    subject.update(
        {
            key: {torchio.DATA: torch.zeros(tuple([0] + feature_shape))}
            for key in params["channel_keys"]
        }
    )
    if "value_keys" in params:

        subject.update(
            {key: torch.zeros((0, 3)).to(torch.int64) for key in params["value_keys"]}
        )
    else:
        subject.update(
            {
                "label": {
<<<<<<< HEAD
                    torchio.DATA: torch.zeros(tuple([0] + label_shape)).to(torch.int64)
=======
                    torchio.DATA: torch.zeros(tuple([0] + feature_shape)).to(
                        torch.int64
                    )
>>>>>>> e36d46dd
                }
            }
        )

    return subject


<<<<<<< HEAD
def handle_dynamic_batch_size(subject, params, feature_shape, label_shape):
    # TODO: Replace hard-coded feature an label shapes above with info from config or other
=======
def handle_dynamic_batch_size(subject, params):
>>>>>>> e36d46dd
    """
    Function to process the subject opacus loaders
    provide and prepare to handle their dynamic batch size
    (including possible empty batches).

    Parameters
    ----------
    subject : dict
        Training data subject dictionary.
    params : dict
        Training parameters.

    Returns
    -------
    subject : dict
        Modified subject dictionary Train loss for the current epoch

    """

    # The handling performed here is currently to be able to comprehend what
    # batch size we are currently working with (which we may later see as not needed)
    # and also to handle the previously observed case where opacus produces
    # a subject that is not a dictionary but rather a list of empty arrays
    # (due to the empty batch result). The latter case is detected as a subject that
    # is a list object.
    if isinstance(subject, list):
        are_empty = torch.Tensor(
            [torch.equal(tensor, torch.Tensor([])) for tensor in subject]
        )
        if not torch.all(are_empty):
            raise RuntimeError(
                "Detected a list subject that is not an empty batch. This is not expected behavior."
            )
        else:
<<<<<<< HEAD
            subject = handle_empty_batch(
                subject=subject,
                params=params,
                feature_shape=feature_shape,
                label_shape=label_shape,
=======
            # feature_shape = [params["model"]["num_channels"]]+params["patch_size"]
            feature_shape = [params["model"]["num_channels"]] + params["patch_size"]
            subject = handle_empty_batch(
                subject=subject, params=params, feature_shape=feature_shape
>>>>>>> e36d46dd
            )
            batch_size = 0
    else:
        subject, batch_size = handle_nonempty_batch(subject=subject, params=params)

    return subject, batch_size<|MERGE_RESOLUTION|>--- conflicted
+++ resolved
@@ -74,13 +74,9 @@
         subject.update(
             {
                 "label": {
-<<<<<<< HEAD
-                    torchio.DATA: torch.zeros(tuple([0] + label_shape)).to(torch.int64)
-=======
                     torchio.DATA: torch.zeros(tuple([0] + feature_shape)).to(
                         torch.int64
                     )
->>>>>>> e36d46dd
                 }
             }
         )
@@ -88,12 +84,7 @@
     return subject
 
 
-<<<<<<< HEAD
-def handle_dynamic_batch_size(subject, params, feature_shape, label_shape):
-    # TODO: Replace hard-coded feature an label shapes above with info from config or other
-=======
 def handle_dynamic_batch_size(subject, params):
->>>>>>> e36d46dd
     """
     Function to process the subject opacus loaders
     provide and prepare to handle their dynamic batch size
@@ -128,18 +119,10 @@
                 "Detected a list subject that is not an empty batch. This is not expected behavior."
             )
         else:
-<<<<<<< HEAD
-            subject = handle_empty_batch(
-                subject=subject,
-                params=params,
-                feature_shape=feature_shape,
-                label_shape=label_shape,
-=======
             # feature_shape = [params["model"]["num_channels"]]+params["patch_size"]
             feature_shape = [params["model"]["num_channels"]] + params["patch_size"]
             subject = handle_empty_batch(
                 subject=subject, params=params, feature_shape=feature_shape
->>>>>>> e36d46dd
             )
             batch_size = 0
     else:
