--- conflicted
+++ resolved
@@ -69,22 +69,6 @@
 
 ## lambdas for pre-processing
 def threshold_transform(min, max, p=1):
-<<<<<<< HEAD
-    if p != 1:
-        raise ValueError("Threshold cannot be performed with non-1 probability.")
-    return ThresholdIntensities(min_val=min, max_val=max) # Lambda(function=(lambda x: threshold_intensities(x, min, max)), p=p)
-
-def clip_transform(min, max, p=1):
-    if p != 1:
-        raise ValueError("Clipping cannot be performed with non-1 probability.")
-    return ClipIntensities(min, max) # Lambda(function=(lambda x: clip_intensities(x, min, max)), p=p)
-
-def rotate_90(axis, p=1):
-    return Rotate(90, axis, p=p) # Lambda(function=(lambda x: tensor_rotate_90(x, axis=axis)), p=p)
-
-def rotate_180(axis, p=1):
-    return Rotate(180, axis, p=p) # Lambda(function=(lambda x: tensor_rotate_180(x, axis=axis)), p=p)
-=======
     return Lambda(function=partial(threshold_intensities, min=min, max=max), p=p)
 
 def clip_transform(min, max, p=1):
@@ -95,7 +79,6 @@
 
 def rotate_180(axis, p=1):
     return Lambda(function=partial(tensor_rotate_180, axis=axis), p=p)
->>>>>>> d0c7ce1f
 
 
 # defining dict for pre-processing - key is the string and the value is the transform object
