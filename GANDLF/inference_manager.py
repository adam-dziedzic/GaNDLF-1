
from torch.optim.lr_scheduler import ReduceLROnPlateau
import torch
from torch.utils.data.dataset import Dataset
import torch.optim as optim
import numpy as np
import pandas as pd
from torch.utils.data import DataLoader
import os
import random
import torchio
from torchio.transforms import *
from torchio import Image, Subject
from sklearn.model_selection import KFold
from shutil import copyfile
import time
import sys
import ast 
import pickle
from pathlib import Path
import subprocess


# from GANDLF.data.ImagesFromDataFrame import ImagesFromDataFrame
from GANDLF.inference_loop import *

def InferenceManager(dataframe, outputDir, parameters, device):
    '''
    This function takes in a dataframe, with some other parameters and performs the inference
    '''
    # get the indeces for kfold splitting
    inferenceData_full = dataframe
    
    # # initialize parameters for inference
    if not("weights" in parameters):
        parameters["weights"] = None # no need for loss weights for inference
    
<<<<<<< HEAD
    inference_loop(
            inferenceDataFromPickle=inferenceData_full, 
            headers=headers, 
=======
    if parameters["modality"] == "rad":
        function_to_call = inferenceLoopRad
    elif (parameters["modality"] == "path") or (parameters["modality"] == "histo"):
        function_to_call = inferenceLoopPath
    else:
        sys.exit("Modality should be one of rad/histo/path. Please set the correct on in the config file.")
    
    function_to_call(
            inferenceDataFromPickle=inferenceData_full,
>>>>>>> c688f456
            outputDir=outputDir,
            device=device, 
            parameters=parameters
        )<|MERGE_RESOLUTION|>--- conflicted
+++ resolved
@@ -35,21 +35,8 @@
     if not("weights" in parameters):
         parameters["weights"] = None # no need for loss weights for inference
     
-<<<<<<< HEAD
     inference_loop(
             inferenceDataFromPickle=inferenceData_full, 
-            headers=headers, 
-=======
-    if parameters["modality"] == "rad":
-        function_to_call = inferenceLoopRad
-    elif (parameters["modality"] == "path") or (parameters["modality"] == "histo"):
-        function_to_call = inferenceLoopPath
-    else:
-        sys.exit("Modality should be one of rad/histo/path. Please set the correct on in the config file.")
-    
-    function_to_call(
-            inferenceDataFromPickle=inferenceData_full,
->>>>>>> c688f456
             outputDir=outputDir,
             device=device, 
             parameters=parameters
