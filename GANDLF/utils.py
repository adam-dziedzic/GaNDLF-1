--- conflicted
+++ resolved
@@ -147,12 +147,8 @@
             pred_output = 0 # this is used for regression
             for patches_batch in patch_loader:
                 image = torch.cat([patches_batch[key][torchio.DATA] for key in channel_keys], dim=1)
-<<<<<<< HEAD
-                valuesToPredict = torch.cat([patches_batch['value_' + key] for key in value_keys], dim=0)
-=======
                 if len(value_keys) > 0:
                     valuesToPredict = torch.cat([patches_batch['value_' + key] for key in value_keys], dim=0)
->>>>>>> c5b8367e
                 locations = patches_batch[torchio.LOCATION]
                 image = image.float().to(device)
                 ## special case for 2D            
@@ -170,10 +166,6 @@
                 else: # for regression/classification, get the predicted output and add it together to average later on
                     pred_output += model(image)
                 
-<<<<<<< HEAD
-                print ('Segmentation status utils:', is_segmentation)
-=======
->>>>>>> c5b8367e
                 if is_segmentation: # aggregate the predicted mask
                     aggregator.add_batch(pred_mask, locations)
             
@@ -185,11 +177,7 @@
                 pred_output = pred_output / len(locations) # average the predicted output across patches
                 pred_output = pred_output.cpu()
                 #loss = loss_fn(pred_output.double(), valuesToPredict.double(), len(class_list), weights).cpu().data.item() # this would need to be customized for regression/classification
-<<<<<<< HEAD
-                loss = torch.nn.MSELoss()(pred_output.double(), valuesToPredict.double())
-=======
                 loss = torch.nn.MSELoss()(pred_output.double(), valuesToPredict.double()).cpu().data.item() # this needs to be revisited for multi-class output
->>>>>>> c5b8367e
                 total_loss += loss
 
             if not subject['label'] == ["NA"]:
@@ -225,14 +213,6 @@
                     if not os.path.isdir(os.path.join(outputDir,"generated_masks")):
                         os.mkdir(os.path.join(outputDir,"generated_masks"))
                     sitk.WriteImage(result_image, os.path.join(outputDir,"generated_masks","pred_mask_" + patient_name))
-<<<<<<< HEAD
-                else:
-                    outputToWrite += patient_name + ',' + str(pred_output * scaling_factor) + '\n'
-        
-        file = open(os.path.join(outputDir,"output_predictions.csv", 'w'))
-        file.write(outputToWrite)
-        file.close()
-=======
                 elif len(value_keys) > 0:
                     outputToWrite += patient_name + ',' + str(pred_output * scaling_factor) + '\n'
         
@@ -240,7 +220,6 @@
             file = open(os.path.join(outputDir,"output_predictions.csv", 'w'))
             file.write(outputToWrite)
             file.close()
->>>>>>> c5b8367e
 
         if (subject['label'] != "NA"):
             avg_dice, avg_loss = total_dice/len(loader.dataset), total_loss/len(loader.dataset)
@@ -275,9 +254,6 @@
     else:
         is_segmentation = True
     
-<<<<<<< HEAD
-    return is_regression, is_classification, is_segmentation
-=======
     return is_regression, is_classification, is_segmentation
 
 def writeTrainingCSV(inputDir, channelsID, labelID, outputFile):
@@ -349,5 +325,4 @@
             else:
                 print('WARNING: Multiple label headers found in training CSV, only the first one will be used', file = sys.stderr)
     
-    return data_full, headers
->>>>>>> c5b8367e
+    return data_full, headers