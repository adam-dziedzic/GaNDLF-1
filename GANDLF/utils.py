import os, sys
os.environ['TORCHIO_HIDE_CITATION_PROMPT'] = '1' # hides torchio citation request, see https://github.com/fepegar/torchio/issues/235
import numpy as np
import pandas as pd
import SimpleITK as sitk
import torch
import torch.nn as nn
import torchio
from GANDLF.losses import *
from torch.utils.data import DataLoader
<<<<<<< HEAD
from datetime import datetime

=======
from pathlib import Path
>>>>>>> a9336121

def one_hot(segmask_array, class_list):
    '''
    This function creates a one-hot-encoded mask from the segmentation mask array and specified class list
    '''
    batch_size = segmask_array.shape[0]
    batch_stack = []
    for b in range(batch_size):
        one_hot_stack = []
        segmask_array_iter = segmask_array[b,0]
        bin_mask = (segmask_array_iter == 0) # initialize bin_mask
        for _class in class_list: # this implementation allows users to combine logical operands 
            if isinstance(_class, str):
                if '||' in _class: # special case
                    class_split = _class.split('||')
                    bin_mask = (segmask_array_iter == int(class_split[0]))
                    for i in range(1,len(class_split)):
                        bin_mask = bin_mask | (segmask_array_iter == int(class_split[i]))
                elif '|' in _class: # special case
                    class_split = _class.split('|')
                    bin_mask = (segmask_array_iter == int(class_split[0]))
                    for i in range(1,len(class_split)):
                        bin_mask = bin_mask | (segmask_array_iter == int(class_split[i]))
                elif '&&' in _class: # special case
                    class_split = _class.split('&&')
                    bin_mask = (segmask_array_iter == int(class_split[0]))
                    for i in range(1,len(class_split)):
                        bin_mask = bin_mask & (segmask_array_iter == int(class_split[i]))
                elif '&' in _class: # special case
                    class_split = _class.split('&')
                    bin_mask = (segmask_array_iter == int(class_split[0]))
                    for i in range(1,len(class_split)):
                        bin_mask = bin_mask & (segmask_array_iter == int(class_split[i]))
                else:
                    # assume that it is a simple int
                    bin_mask = (segmask_array_iter == int(_class)) 
            else:
                bin_mask = (segmask_array_iter == int(_class))
            one_hot_stack.append(bin_mask)
        one_hot_stack = torch.stack(one_hot_stack)
        batch_stack.append(one_hot_stack)
    batch_stack = torch.stack(batch_stack)    
    return batch_stack

def reverse_one_hot(predmask_array,class_list):
    '''
    This function creates a full segmentation mask array from a one-hot-encoded mask and specified class list
    '''
    idx_argmax  = np.argmax(predmask_array,axis=0)
    final_mask = 0
    special_cases_to_check = [ '||', '&&'] 
    special_case_detected = False
    max = 0
    
    for _class in class_list:
        for case in special_cases_to_check:
            if isinstance(_class, str):
                if case in _class: # check if any of the special cases are present
                    special_case_detected = True
                    class_split = _class.split(case) # if present, then split the sub-class
                    for i in class_split: # find the max for computation later on
                        if int(i) > max:
                            max = int(i)
    
    if special_case_detected:
        start_idx = 0
        if (class_list[0] == 0) or (class_list[0] == '0'):
            start_idx = 1
        
        final_mask = np.asarray(predmask_array[start_idx,:,:,:], dtype=int) # predmask_array[0,:,:,:].long()
        start_idx += 1
        for i in range(start_idx,len(class_list)):
            final_mask += np.asarray(predmask_array[0,:,:,:], dtype=int) # predmask_array[i,:,:,:].long()
            # temp_sum = torch.sum(output)
        # output_2 = (max - torch.sum(output)) % max 
        # test_2 = 1
    else:        
        for idx, _class in enumerate(class_list):
            final_mask = final_mask +  (idx_argmax == idx)*_class
    return final_mask

def checkPatchDivisibility(patch_size, number = 16):
    '''
    This function checks the divisibility of a numpy array or integer for architectural integrity
    '''
    if isinstance(patch_size, int):
        patch_size_to_check = np.array(patch_size)
    else:
        patch_size_to_check = patch_size
    if patch_size_to_check[-1] == 1: # for 2D, don't check divisibility of last dimension
        patch_size_to_check = patch_size_to_check[:-1]
    if np.count_nonzero(np.remainder(patch_size_to_check, number)) > 0:
        return False
    return True

def send_model_to_device(model, ampInput, device, optimizer):
    '''
    This function reads the environment variable(s) and send model to correct device
    '''
    amp = ampInput
    if device != 'cpu':
        if os.environ.get('CUDA_VISIBLE_DEVICES') is None:
            sys.exit('Please set the environment variable \'CUDA_VISIBLE_DEVICES\' correctly before trying to run GANDLF on GPU')
        
        dev = os.environ.get('CUDA_VISIBLE_DEVICES')
        # multi-gpu support
        # ###
        # # https://discuss.pytorch.org/t/cuda-visible-devices-make-gpu-disappear/21439/17?u=sarthakpati
        # ###
        if ',' in dev:
            device = torch.device('cuda')
            model = nn.DataParallel(model, '[' + dev + ']')
        else:
            print('Device requested via CUDA_VISIBLE_DEVICES: ', dev)
            print('Total number of CUDA devices: ', torch.cuda.device_count())

            # if only a single visible device, it will be indexed as '0'
            if torch.cuda.device_count() == 1:
                dev = '0'

            dev_int = int(dev)
            print('Device finally used: ', dev)
            # device = torch.device('cuda:' + dev)
            device = torch.device('cuda')
            print('Sending model to aforementioned device')
            model = model.to(device)
            print('Memory Total : ', round(torch.cuda.get_device_properties(dev_int).total_memory/1024**3, 1), 'GB, Allocated: ', round(torch.cuda.memory_allocated(dev_int)/1024**3, 1),'GB, Cached: ',round(torch.cuda.memory_reserved(dev_int)/1024**3, 1), 'GB' )
        
        print("Device - Current: %s Count: %d Name: %s Availability: %s"%(torch.cuda.current_device(), torch.cuda.device_count(), torch.cuda.get_device_name(device), torch.cuda.is_available()))
     
        if not(optimizer is None):
            # ensuring optimizer is in correct device - https://github.com/pytorch/pytorch/issues/8741
            optimizer.load_state_dict(optimizer.state_dict())

    else:
        dev = -1
        device = torch.device('cpu')
        model.cpu()
        amp = False
        print("Since Device is CPU, Mixed Precision Training is set to False")

    return model, amp, device

def resize_image(input_image, output_size, interpolator = sitk.sitkLinear):
    '''
    This function resizes the input image based on the output size and interpolator
    '''
    inputSize = input_image.GetSize()
    inputSpacing = np.array(input_image.GetSpacing())
    outputSpacing = np.array(inputSpacing)

    if (len(output_size) != len(inputSpacing)):
        sys.exit('The output size dimension is inconsistent with the input dataset, please check parameters.')

    for i in range(len(output_size)):
        outputSpacing[i] = inputSpacing[i] * (inputSize[i] / output_size[i])
    resampler = sitk.ResampleImageFilter()
    resampler.SetSize(output_size)
    resampler.SetOutputSpacing(outputSpacing)
    resampler.SetOutputOrigin(input_image.GetOrigin())
    resampler.SetOutputDirection(input_image.GetDirection())
    resampler.SetDefaultPixelValue(0)
    return resampler.Execute(input_image)

def get_metrics_save_mask(model, device, loader, psize, channel_keys, value_keys, class_list, loss_fn, is_segmentation, scaling_factor = 1, weights = None, save_mask = False, outputDir = None, with_roi = False):
    '''
    This function gets various statistics from the specified model and data loader
    '''
    # # if no weights are specified, use 1
    # if weights is None:
    #     weights = [1]
    #     for i in range(len(class_list) - 1):
    #         weights.append(1)
    Path(outputDir).mkdir(parents=True, exist_ok=True)
    outputToWrite = 'SubjectID,PredictedValue\n'
    model.eval()
    with torch.no_grad():
        total_loss = total_dice = 0
        for batch_idx, (subject) in enumerate(loader):
            # constructing a new dict because torchio.GridSampler requires torchio.Subject, which requires torchio.Image to be present in initial dict, which the loader does not provide
            subject_dict = {}
            if ('label' in subject):
                if (subject['label'] != ['NA']):
                    subject_dict['label'] = torchio.Image(subject['label']['path'], type = torchio.LABEL)
            
            for key in value_keys: # for regression/classification
                subject_dict['value_' + key] = subject[key]

            for key in channel_keys:
                subject_dict[key] = torchio.Image(subject[key]['path'], type=torchio.INTENSITY)
            grid_sampler = torchio.inference.GridSampler(torchio.Subject(subject_dict), psize)
            patch_loader = torch.utils.data.DataLoader(grid_sampler, batch_size=1)
            aggregator = torchio.inference.GridAggregator(grid_sampler)

            pred_output = 0 # this is used for regression
            for patches_batch in patch_loader:
                image = torch.cat([patches_batch[key][torchio.DATA] for key in channel_keys], dim=1)
                if len(value_keys) > 0:
                    valuesToPredict = torch.cat([patches_batch['value_' + key] for key in value_keys], dim=0)
                locations = patches_batch[torchio.LOCATION]
                image = image.float().to(device)
                ## special case for 2D            
                if image.shape[-1] == 1:
                    model_2d = True
                    image = torch.squeeze(image, -1)
                    locations = torch.squeeze(locations, -1)
                else:
                    model_2d = False
                
                if is_segmentation: # for segmentation, get the predicted mask
                    pred_mask = model(image)
                    if model_2d:
                        pred_mask = pred_mask.unsqueeze(-1)
                else: # for regression/classification, get the predicted output and add it together to average later on
                    pred_output += model(image)
                
                if is_segmentation: # aggregate the predicted mask
                    aggregator.add_batch(pred_mask, locations)
            
            if is_segmentation:
                pred_mask = aggregator.get_output_tensor()
                pred_mask = pred_mask.cpu() # the validation is done on CPU
                pred_mask = pred_mask.unsqueeze(0) # increasing the number of dimension of the mask
            else:
                pred_output = pred_output / len(locations) # average the predicted output across patches
                pred_output = pred_output.cpu()
                # loss = loss_fn(pred_output.double(), valuesToPredict.double(), len(class_list), weights).cpu().data.item() # this would need to be customized for regression/classification
                loss = torch.nn.MSELoss()(pred_output.double(), valuesToPredict.double()).cpu().data.item() # this needs to be revisited for multi-class output
                total_loss += loss
            
            first = next(iter(subject['label']))
            if is_segmentation:
                if first == 'NA':
                    print("Ground Truth Mask not found. Generating the Segmentation based one the METADATA of one of the modalities, The Segmentation will be named accordingly")
                mask = subject_dict['label'][torchio.DATA] # get the label image
                if mask.dim() == 4:
                    mask = mask.unsqueeze(0) # increasing the number of dimension of the mask
                mask = one_hot(mask, class_list)        
                loss = loss_fn(pred_mask.double(), mask.double(), len(class_list), weights).cpu().data.item() # this would need to be customized for regression/classification
                total_loss += loss
                #Computing the dice score 
                curr_dice = MCD(pred_mask.double(), mask.double(), len(class_list)).cpu().data.item()
                #Computing the total dice
                total_dice += curr_dice
                
            if save_mask:
                patient_name = subject['subject_id'][0]

                if is_segmentation:
                    path_to_metadata = subject['path_to_metadata'][0]
                    inputImage = sitk.ReadImage(path_to_metadata)
                    _, ext = os.path.splitext(path_to_metadata)
                    pred_mask = pred_mask.numpy()
                    pred_mask = reverse_one_hot(pred_mask[0],class_list)
                    if not(model_2d):
                        result_image = sitk.GetImageFromArray(np.swapaxes(pred_mask,0,2))
                    else:
                        result_image = pred_mask
                    result_image.CopyInformation(inputImage)
                    # if parameters['resize'] is not None:
                    #     originalSize = inputImage.GetSize()
                    #     result_image = resize_image(resize_image, originalSize, sitk.sitkNearestNeighbor) # change this for resample
                    sitk.WriteImage(result_image, os.path.join(outputDir, patient_name + '_seg' + ext))
                elif len(value_keys) > 0:
                    outputToWrite += patient_name + ',' + str(pred_output / scaling_factor) + '\n'
        
        if len(value_keys) > 0:
            file = open(os.path.join(outputDir,"output_predictions.csv"), 'w')
            file.write(outputToWrite)
            file.close()

        # calculate average loss and dice
        avg_loss = total_loss/len(loader.dataset)
        if is_segmentation:
            avg_dice = total_dice/len(loader.dataset)
        else:
            avg_dice = 1 # we don't care about this for regression/classification
        return avg_dice, avg_loss

def fix_paths(cwd):
    '''
    This function takes the current working directory of the script (which is required for VIPS) and sets up all the paths correctly
    '''
    if os.name == 'nt': # proceed for windows
        vipshome = os.path.join(cwd, 'vips/vips-dev-8.10/bin')
        os.environ['PATH'] = vipshome + ';' + os.environ['PATH']

def find_problem_type(headersFromCSV, model_final_layer):
    '''
    This function determines the type of problem at hand - regression, classification or segmentation
    '''    
    # initialize problem type    
    is_regression = False
    is_classification = False
    is_segmentation = False

    # check if regression/classification has been requested
    if len(headersFromCSV['predictionHeaders']) > 0:
        if model_final_layer is None:
            is_regression = True
        else:
            is_classification = True
    else:
        is_segmentation = True
    
    return is_regression, is_classification, is_segmentation

def writeTrainingCSV(inputDir, channelsID, labelID, outputFile):
    '''
    This function writes the CSV file based on the input directory, channelsID + labelsID strings
    '''
    channelsID_list = channelsID.split(',') # split into list
    
    outputToWrite = 'SubjectID,'
    for i in range(len(channelsID_list)):
        outputToWrite = outputToWrite + 'Channel_' + str(i) + ','
    outputToWrite = outputToWrite + 'Label'
    outputToWrite = outputToWrite + '\n'
    
    # iterate over all subject directories
    for dirs in os.listdir(inputDir):
        currentSubjectDir = os.path.join(inputDir, dirs)
        if os.path.isdir(currentSubjectDir):
            outputToWrite = outputToWrite + dirs + ','
            if os.path.isdir(currentSubjectDir): # only consider folders
                filesInDir = os.listdir(currentSubjectDir) # get all files in each directory
                maskFile = ''
                allImageFiles = ''
                for channel in channelsID_list:
                    for i in range(len(filesInDir)):
                        currentFile = os.path.abspath(os.path.join(currentSubjectDir, filesInDir[i]))
                        currentFile = currentFile.replace('\\', '/')
                        if channel in filesInDir[i]:
                            allImageFiles += currentFile + ','            
                        elif labelID in filesInDir[i]:
                            maskFile = currentFile 
                outputToWrite += allImageFiles + maskFile + '\n'

    file = open(outputFile, 'w')
    file.write(outputToWrite)
    file.close()

def parseTrainingCSV(inputTrainingCSVFile):
    '''
    This function parses the input training CSV and returns a dictionary of headers and the full (randomized) data frame
    '''
    ## read training dataset into data frame
    data_full = pd.read_csv(inputTrainingCSVFile)
    # shuffle the data - this is a useful level of randomization for the training process
    data_full=data_full.sample(frac=1).reset_index(drop=True)

    # find actual header locations for input channel and label
    # the user might put the label first and the channels afterwards 
    # or might do it completely randomly
    headers = {}
    headers['channelHeaders'] = []
    headers['predictionHeaders'] = []
    headers['labelHeader'] = None
    headers['subjectIDHeader'] = None

    for col in data_full.columns: 
        # add appropriate headers to read here, as needed
        col_lower = col.lower()
        currentHeaderLoc = data_full.columns.get_loc(col)
        if ('channel' in col_lower) or ('modality' in col_lower) or ('image' in col_lower):
            headers['channelHeaders'].append(currentHeaderLoc)
        elif ('valuetopredict' in col_lower):
            headers['predictionHeaders'].append(currentHeaderLoc)
        elif ('subject' in col_lower) or ('patient' in col_lower) or ('pid' in col_lower):
            headers['subjectIDHeader'] = currentHeaderLoc
        elif ('label' in col_lower) or ('mask' in col_lower) or ('segmentation' in col_lower) or ('ground_truth' in col_lower) or ('groundtruth' in col_lower):
            if (headers['labelHeader'] == None):
                headers['labelHeader'] = currentHeaderLoc
            else:
                print('WARNING: Multiple label headers found in training CSV, only the first one will be used', file = sys.stderr)
    return data_full, headers
    

def get_date_time():
    now = datetime.now()
    date_string = now.strftime("%d/%m/%Y %H:%M:%S")
    return now

# def get_class_imbalance_weights(trainingDataFromPickle, parameters, headers, is_regression, classList):
#     '''
#     This function calculates the penalty that is used for validation loss in multi-class problems
#     '''
#     dice_weights_dict = {} # average for "weighted averaging"
#     dice_penalty_dict = {} # penalty for misclassification
#     for i in range(1, classList):
#         dice_weights_dict[i] = 0
#         dice_penalty_dict[i] = 0
#     # define a seaparate data loader for penalty calculations
#     penaltyData = ImagesFromDataFrame(trainingDataFromPickle, parameters['psize'], headers, train=False) 
#     penalty_loader = DataLoader(penaltyData, batch_size=1)
    
#     # get the weights for use for dice loss
#     total_nonZeroVoxels = 0
    
#     # For regression dice penalty need not be taken account
#     # For classification this should be calculated on the basis of predicted labels and mask
#     if not is_regression:
#         for batch_idx, (subject) in enumerate(penalty_loader): # iterate through full training data
#             # accumulate dice weights for each label
#             mask = subject['label'][torchio.DATA]
#             one_hot_mask = one_hot(mask, classList)
#             for i in range(1, len(classList)):
#                 currentNumber = torch.nonzero(one_hot_mask[:,i,:,:,:], as_tuple=False).size(0)
#                 dice_weights_dict[i] = dice_weights_dict[i] + currentNumber # class-specific non-zero voxels
#                 total_nonZeroVoxels = total_nonZeroVoxels + currentNumber # total number of non-zero voxels to be considered
            
#             # get the penalty values - dice_weights contains the overall number for each class in the training data
#         for i in range(1, len(classList)):
#             penalty = total_nonZeroVoxels # start with the assumption that all the non-zero voxels make up the penalty
#             for j in range(1, len(classList)):
#                 if i != j: # for differing classes, subtract the number
#                     penalty = penalty - dice_penalty_dict[j]
            
#             dice_penalty_dict[i] = penalty / total_nonZeroVoxels # this is to be used to weight the loss function
#         # dice_weights_dict[i] = 1 - dice_weights_dict[i]# this can be used for weighted averaging
#     return dice_penalty_dict
        <|MERGE_RESOLUTION|>--- conflicted
+++ resolved
@@ -8,12 +8,8 @@
 import torchio
 from GANDLF.losses import *
 from torch.utils.data import DataLoader
-<<<<<<< HEAD
-from datetime import datetime
-
-=======
 from pathlib import Path
->>>>>>> a9336121
+
 
 def one_hot(segmask_array, class_list):
     '''
