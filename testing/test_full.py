--- conflicted
+++ resolved
@@ -1073,10 +1073,7 @@
 
 
 def test_model_patch_divisibility():
-<<<<<<< HEAD
-=======
     print("Starting patch divisibility tests")
->>>>>>> 37779ca9
     parameters = parseConfig(
         testingDir + "/config_segmentation.yaml", version_check_flag=False
     )
@@ -1109,10 +1106,7 @@
 
 
 def test_one_hot_logic():
-<<<<<<< HEAD
-=======
     print("Starting one hot logic tests")
->>>>>>> 37779ca9
     random_array = np.random.randint(5, size=(20, 20, 20))
     img = sitk.GetImageFromArray(random_array)
     img_array = sitk.GetArrayFromImage(img)
