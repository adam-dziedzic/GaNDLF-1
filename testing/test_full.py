--- conflicted
+++ resolved
@@ -54,7 +54,6 @@
 
 
 def test_constructTrainingCSV():
-<<<<<<< HEAD
   '''
   This function constructs training csv
   '''
@@ -226,252 +225,4 @@
     Path(outputDir).mkdir(parents=True, exist_ok=True)
     TrainingManager(dataframe=training_data, headers = headers, outputDir=outputDir, parameters=parameters, device='cpu', reset_prev=True)
 
-  print('passed')
-=======
-    """
-    This function constructs training csv
-    """
-    # inputDir = os.path.normpath('./testing/data')
-    # delete previous csv files
-    files = os.listdir(inputDir)
-    for item in files:
-        if item.endswith(".csv"):
-            os.remove(os.path.join(inputDir, item))
-
-    for application_data in os.listdir(inputDir):
-        currentApplicationDir = os.path.join(inputDir, application_data)
-
-        if "2d_rad_segmentation" in application_data:
-            channelsID = "_blue.png,_red.png,_green.png"
-            labelID = "mask.png"
-        elif "3d_rad_segmentation" in application_data:
-            channelsID = "image"
-            labelID = "mask"
-        writeTrainingCSV(
-            currentApplicationDir,
-            channelsID,
-            labelID,
-            inputDir + "/train_" + application_data + ".csv",
-        )
-
-        # write regression and classification files
-        application_data_regression = application_data.replace(
-            "segmentation", "regression"
-        )
-        application_data_classification = application_data.replace(
-            "segmentation", "classification"
-        )
-        with open(
-            inputDir + "/train_" + application_data + ".csv", "r"
-        ) as read_f, open(
-            inputDir + "/train_" + application_data_regression + ".csv", "w", newline=""
-        ) as write_reg, open(
-            inputDir + "/train_" + application_data_classification + ".csv",
-            "w",
-            newline="",
-        ) as write_class:
-            csv_reader = csv.reader(read_f)
-            csv_writer_1 = csv.writer(write_reg)
-            csv_writer_2 = csv.writer(write_class)
-            i = 0
-            for row in csv_reader:
-                if i == 0:
-                    row.append("ValueToPredict")
-                    csv_writer_1.writerow(row)
-                    csv_writer_2.writerow(row)
-                else:
-                    row_regression = copy.deepcopy(row)
-                    row_classification = copy.deepcopy(row)
-                    row_regression.append(str(random.uniform(0, 1)))
-                    row_classification.append(str(random.randint(0, 2)))
-                    csv_writer_1.writerow(row_regression)
-                    csv_writer_2.writerow(row_classification)
-                i += 1
-
-
-# def test_train_segmentation_rad_2d():
-#     print("Starting 2D Rad segmentation tests")
-#     # read and parse csv
-#     training_data, headers = parseTrainingCSV(
-#         inputDir + "/train_2d_rad_segmentation.csv"
-#     )
-#     parameters = parseConfig(
-#         testingDir + "/config_segmentation.yaml", version_check=False
-#     )
-#     parameters["patch_size"] = patch_size["2D"]
-#     parameters["psize"] = patch_size["2D"]
-#     parameters["model"]["dimension"] = 2
-#     parameters["model"]["class_list"] = [0, 255]
-#     parameters["metrics"] = ["dice"]
-#     parameters["amp"] = True
-#     parameters["model"]["num_channels"] = len(headers["channelHeaders"])
-#     # read and initialize parameters for specific data dimension
-#     for model in all_models_segmentation:
-#         parameters["model"]["architecture"] = model
-#         shutil.rmtree(outputDir)  # overwrite previous results
-#         Path(outputDir).mkdir(parents=True, exist_ok=True)
-#         TrainingManager(
-#             dataframe=training_data,
-#             headers=headers,
-#             outputDir=outputDir,
-#             parameters=parameters,
-#             device="cpu",
-#             reset_prev=True,
-#         )
-
-#     print("passed")
-
-
-# def test_train_segmentation_rad_3d():
-#     print("Starting 3D Rad segmentation tests")
-#     # read and parse csv
-#     training_data, headers = parseTrainingCSV(
-#         inputDir + "/train_3d_rad_segmentation.csv"
-#     )
-#     # read and initialize parameters for specific data dimension
-#     parameters = parseConfig(
-#         testingDir + "/config_segmentation.yaml", version_check=False
-#     )
-#     parameters["patch_size"] = patch_size["3D"]
-#     parameters["psize"] = patch_size["3D"]
-#     parameters["model"]["dimension"] = 3
-#     parameters["model"]["class_list"] = [0, 1]
-#     parameters["metrics"] = ["dice"]
-#     parameters["amp"] = True
-#     parameters["model"]["num_channels"] = len(headers["channelHeaders"])
-#     # loop through selected models and train for single epoch
-#     for model in all_models_segmentation:
-#         parameters["model"]["architecture"] = model
-#         shutil.rmtree(outputDir)  # overwrite previous results
-#         Path(outputDir).mkdir(parents=True, exist_ok=True)
-#         TrainingManager(
-#             dataframe=training_data,
-#             headers=headers,
-#             outputDir=outputDir,
-#             parameters=parameters,
-#             device="cpu",
-#             reset_prev=True,
-#         )
-
-#     print("passed")
-
-
-# def test_train_regression_rad_2d():
-#     # read and parse csv
-#     training_data, headers = parseTrainingCSV(inputDir + "/train_2d_rad_regression.csv")
-#     # read and initialize parameters for specific data dimension
-#     parameters = parseConfig(
-#         testingDir + "/config_regression.yaml", version_check=False
-#     )
-#     parameters["patch_size"] = patch_size["2D"]
-#     parameters["psize"] = patch_size["2D"]
-#     parameters["model"]["dimension"] = 2
-#     parameters["model"]["class_list"] = [0, 255]
-#     parameters["amp"] = True
-#     parameters["model"]["num_channels"] = len(headers["channelHeaders"])
-#     parameters["metrics"] = ["mse"]
-#     parameters["loss_function"] = "mse"
-#     # loop through selected models and train for single epoch
-#     for model in all_models_regression:
-#         parameters["model"]["architecture"] = model
-#         shutil.rmtree(outputDir)  # overwrite previous results
-#         Path(outputDir).mkdir(parents=True, exist_ok=True)
-#         TrainingManager(
-#             dataframe=training_data,
-#             headers=headers,
-#             outputDir=outputDir,
-#             parameters=parameters,
-#             device="cpu",
-#             reset_prev=True,
-#         )
-
-#     print("passed")
-
-
-# def test_train_regression_rad_3d():
-#   # read and initialize parameters for specific data dimension
-#   parameters = parseConfig(testingDir + '/config_regression.yaml', version_check = False)
-#   parameters['patch_size'] = patch_size['3D']
-#   parameters['psize'] = patch_size['3D']
-#   parameters['model']['dimension'] = 3
-#   parameters['model']['class_list'] = [0,1]
-#   # read and parse csv
-#   training_data, headers = parseTrainingCSV(inputDir + '/train_3d_rad_regression.csv')
-#   # loop through selected models and train for single epoch
-#   for model in all_models_regression:
-#     parameters['model']['architecture'] = model
-#     shutil.rmtree(outputDir) # overwrite previous results
-#     Path(outputDir).mkdir(parents=True, exist_ok=True)
-#     TrainingManager(dataframe=training_data, headers = headers, outputDir=outputDir, parameters=parameters, device='cpu', reset_prev=True)
-
-#   print('passed')
-
-
-def test_train_classification_rad_2d():
-    # read and initialize parameters for specific data dimension
-    parameters = parseConfig(
-        testingDir + "/config_classification.yaml", version_check=False
-    )
-    parameters["modality"] = "rad"
-    parameters["patch_size"] = patch_size["2D"]
-    parameters["psize"] = patch_size["2D"]
-    parameters["model"]["dimension"] = 2
-    parameters["model"]["class_list"] = [0, 255]
-    parameters["loss_function"] = 'ce'
-    parameters["metrics"] = {'accuracy'}
-    parameters["amp"] = True
-    parameters["thresh"] = 0.5
-    # read and parse csv
-    training_data, headers = parseTrainingCSV(
-        inputDir + "/train_2d_rad_classification.csv"
-    )
-    # loop through selected models and train for single epoch
-    for model in all_models_regression:
-        parameters["model"]["architecture"] = model
-        shutil.rmtree(outputDir)  # overwrite previous results
-        Path(outputDir).mkdir(parents=True, exist_ok=True)
-        TrainingManager(
-            dataframe=training_data,
-            headers=headers,
-            outputDir=outputDir,
-            parameters=parameters,
-            device="cpu",
-            reset_prev=True,
-        )
-
-    print("passed")
-
-
-# def test_train_classification_rad_3d():
-#     # read and initialize parameters for specific data dimension
-#     parameters = parseConfig(
-#         testingDir + "/config_classification.yaml", version_check=False
-#     )
-#     parameters["patch_size"] = patch_size["3D"]
-#     parameters["psize"] = patch_size["3D"]
-#     parameters["model"]["dimension"] = 3
-#     parameters["model"]["class_list"] = [0, 1]
-#     parameters["loss_function"] = 'ce'
-#     parameters["metrics"] = {'accuracy'}
-#     parameters["amp"] = True
-#     parameters["thresh"] = 0.5
-#     # read and parse csv
-#     training_data, headers = parseTrainingCSV(
-#         inputDir + "/train_3d_rad_classification.csv"
-#     )
-#     # loop through selected models and train for single epoch
-#     for model in all_models_regression:
-#         parameters["model"]["architecture"] = model
-#         shutil.rmtree(outputDir)  # overwrite previous results
-#         Path(outputDir).mkdir(parents=True, exist_ok=True)
-#         TrainingManager(
-#             dataframe=training_data,
-#             headers=headers,
-#             outputDir=outputDir,
-#             parameters=parameters,
-#             device="cpu",
-#             reset_prev=True,
-#         )
-
-#     print("passed")
->>>>>>> cec7e114
+  print('passed')