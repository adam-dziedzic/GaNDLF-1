#!/usr/bin/env python

"""The setup script."""


import os
from setuptools import setup, find_packages
from setuptools.command.install import install
from setuptools.command.develop import develop
from setuptools.command.egg_info import egg_info

with open("README.md") as readme_file:
    readme = readme_file.read()


def git_submodule_update():
    ## submodule update
    os.system("git submodule update --init --recursive")


class CustomInstallCommand(install):
    def run(self):
        install.run(self)
        git_submodule_update()


class CustomDevelopCommand(develop):
    def run(self):
        develop.run(self)
        git_submodule_update()


class CustomEggInfoCommand(egg_info):
    def run(self):
        egg_info.run(self)
        git_submodule_update()


# read version.py
import sys, re

try:
    filepath = "GANDLF/version.py"
    version_file = open(filepath)
    (__version__,) = re.findall('__version__ = "(.*)"', version_file.read())

except Exception as error:
    __version__ = "0.0.1"
    sys.stderr.write("Warning: Could not open '%s' due %s\n" % (filepath, error))

requirements = [
    "black",
    "numpy==1.21.0",
    "scipy",
    "SimpleITK!=2.0.*",
    "torch>=1.7",
    "torchvision",
    "tqdm",
    "torchio==0.18.57",
    "pandas",
    "pylint",
    "scikit-learn>=0.23.2",
    "pickle5>=0.0.11",
    "setuptools",
    "seaborn",
    "pyyaml",
    "tiffslide",
    "scikit-image",
    "matplotlib",
    "requests>=2.25.0",
    "pyvips",
    "pytest",
    "coverage",
    "pytest-cov",
    "psutil",
    "medcam",
    "opencv-python",
    "torchmetrics",
    "OpenPatchMiner==0.1.6",
<<<<<<< HEAD
    "opacus",
=======
    "zarr==2.10.3",
>>>>>>> 37779ca9
    "pydicom",
]

setup(
    name="GANDLF",
    version=__version__,
    author="Jose Agraz, Vinayak Ahluwalia, Bhakti Baheti, Spyridon Bakas, Ujjwal Baid, Megh Bhalerao, Brandon Edwards, Karol Gotkowski, Caleb Grenko, Orhun Güley, Ibrahim Ethem Hamamci, Sarthak Pati, Micah Sheller, Juliia Skobleva, Siddhesh Thakur, Spiros Thermos",  # alphabetical order
    author_email="software@cbica.upenn.edu",
    python_requires=">=3.7",
    packages=find_packages(),
    cmdclass={  # this ensures git_submodule_update is called during install
        "install": CustomInstallCommand,
        "develop": CustomDevelopCommand,
        "egg_info": CustomEggInfoCommand,
    },
    scripts=[
        "gandlf_run",
        "gandlf_constructCSV",
        "gandlf_collectStats",
        "gandlf_patchMiner",
        "gandlf_preprocess",
        "gandlf_anonymizer",
        "gandlf_verifyInstall",
    ],
    classifiers=[
        "Development Status :: 3 - Alpha",
        "Intended Audience :: Science/Research",
        "License :: OSI Approved :: BSD License",
        "Natural Language :: English",
        "Operating System :: OS Independent",
        "Programming Language :: Python :: 3.7",
        "Programming Language :: Python :: 3.8",
        "Programming Language :: Python :: 3.9",
        "Topic :: Scientific/Engineering :: Medical Science Apps",
    ],
    description=(
        "PyTorch-based framework that handles segmentation/regression/classification using various DL architectures for medical imaging."
    ),
    install_requires=requirements,
    license="BSD-3-Clause License",
    long_description=readme,
    long_description_content_type="text/markdown",
    include_package_data=True,
    keywords="semantic, segmentation, regression, classification, data-augmentation, medical-imaging",
    zip_safe=False,
)

## windows vips installation
if os.name == "nt":  # proceed for windows
    from pathlib import Path

    # download and extract if main dll is absent
    if not Path("./vips/vips-dev-8.10/bin/libvips-42.dll").exists():
        print("Downloading and extracting VIPS for Windows")
        url = "https://github.com/libvips/libvips/releases/download/v8.10.2/vips-dev-w64-all-8.10.2.zip"
        zip_to_extract = "./vips.zip"
        import urllib.request, zipfile

        urllib.request.urlretrieve(url, zip_to_extract)
        z = zipfile.ZipFile(zip_to_extract)
        z.extractall("./vips")
        z.close()
        os.remove(zip_to_extract)<|MERGE_RESOLUTION|>--- conflicted
+++ resolved
@@ -77,11 +77,8 @@
     "opencv-python",
     "torchmetrics",
     "OpenPatchMiner==0.1.6",
-<<<<<<< HEAD
     "opacus",
-=======
     "zarr==2.10.3",
->>>>>>> 37779ca9
     "pydicom",
 ]
 
