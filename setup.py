#!/usr/bin/env python

"""The setup script."""

from setuptools import setup, find_packages

with open("README.md") as readme_file:
    readme = readme_file.read()

# read version.py
import sys, re

try:
    filepath = "GANDLF/version.py"
    version_file = open(filepath)
    (__version__,) = re.findall('__version__ = "(.*)"', version_file.read())

except Exception as error:
    __version__ = "0.0.1"
    sys.stderr.write("Warning: Could not open '%s' due %s\n" % (filepath, error))

requirements = [
    "black",
    "numpy==1.21.0",
    "scipy",
    "SimpleITK==2.1.0",
    "torch>=1.7",
    "torchvision",
    "tqdm",
    "torchio==0.18.57",
    "pandas",
    "pylint",
    "scikit-learn==0.23.1",
    "pickle5==0.0.11",
    "setuptools",
    "seaborn",
    "pyyaml",
    "openslide-python",
    "scikit-image",
    "matplotlib",
    "requests>=2.25.0",
    "pyvips",
    "pytest",
    "coverage",
    "psutil",
    "medcam",
    "opencv-python",
    "torchmetrics",
    "OpenPatchMiner==0.1.6",
<<<<<<< HEAD
    "opacus",
=======
    "pydicom",
>>>>>>> 0c3f52c2
]

setup(
    name="GANDLF",
    version=__version__,
    author="Jose Agraz, Vinayak Ahluwalia, Bhakti Baheti, Spyridon Bakas, Ujjwal Baid, Megh Bhalerao, Brandon Edwards, Karol Gotkowski, Caleb Grenko, Orhun Güley, Sarthak Pati, Micah Sheller, Juliia Skobleva, Siddhesh Thakur, Spiros Thermos",  # alphabetical order
    author_email="software@cbica.upenn.edu",
    python_requires=">=3.6",
    packages=find_packages(),
    scripts=[
        "gandlf_run",
        "gandlf_constructCSV",
        "gandlf_collectStats",
        "gandlf_patchMiner",
        "gandlf_preprocess",
        "gandlf_anonymizer",
    ],
    classifiers=[
        "Development Status :: 3 - Alpha",
        "Intended Audience :: Science/Research",
        "License :: OSI Approved :: BSD License",
        "Natural Language :: English",
        "Operating System :: OS Independent",
        "Programming Language :: Python :: 3.6",
        "Programming Language :: Python :: 3.7",
        "Programming Language :: Python :: 3.8",
        "Programming Language :: Python :: 3.9",
        "Topic :: Scientific/Engineering :: Medical Science Apps",
    ],
    description=(
        "PyTorch-based framework that handles segmentation/regression/classification using various DL architectures for medical imaging."
    ),
    install_requires=requirements,
    license="BSD-3-Clause License",
    long_description=readme,
    long_description_content_type="text/markdown",
    include_package_data=True,
    keywords="semantic, segmentation, regression, classification, data-augmentation, medical-imaging",
    zip_safe=False,
)

import os

## submodule update
os.system("git submodule update --init --recursive")

## windows vips installation
if os.name == "nt":  # proceed for windows
    from pathlib import Path

    # download and extract if main dll is absent
    if not Path("./vips/vips-dev-8.10/bin/libvips-42.dll").exists():
        print("Downloading and extracting VIPS for Windows")
        url = "https://github.com/libvips/libvips/releases/download/v8.10.2/vips-dev-w64-all-8.10.2.zip"
        zip_to_extract = "./vips.zip"
        import urllib.request, zipfile

        urllib.request.urlretrieve(url, zip_to_extract)
        z = zipfile.ZipFile(zip_to_extract)
        z.extractall("./vips")
        z.close()
        os.remove(zip_to_extract)<|MERGE_RESOLUTION|>--- conflicted
+++ resolved
@@ -47,11 +47,8 @@
     "opencv-python",
     "torchmetrics",
     "OpenPatchMiner==0.1.6",
-<<<<<<< HEAD
     "opacus",
-=======
     "pydicom",
->>>>>>> 0c3f52c2
 ]
 
 setup(
